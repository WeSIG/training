import torch.jit
import os
import math
import time
import timeit
from datetime import datetime
from collections import OrderedDict
from argparse import ArgumentParser
from alias_generator import AliasSample
import pickle
from convert import generate_negatives
from convert import generate_negatives_flat
from convert import CACHE_FN

import tqdm
import numpy as np
import torch
import torch.nn as nn

import utils
from neumf import NeuMF

from mlperf_compliance import mlperf_log

def parse_args():
    parser = ArgumentParser(description="Train a Nerual Collaborative"
                                        " Filtering model")
    parser.add_argument('data', type=str,
                        help='path to test and training data files')
    parser.add_argument('-e', '--epochs', type=int, default=20,
                        help='number of epochs for training')
    parser.add_argument('-b', '--batch-size', type=int, default=256,
                        help='number of examples for each iteration')
    parser.add_argument('--valid-batch-size', type=int, default=2**20,
                        help='number of examples in each validation chunk')
    parser.add_argument('-f', '--factors', type=int, default=8,
                        help='number of predictive factors')
    parser.add_argument('--layers', nargs='+', type=int,
                        default=[64, 32, 16, 8],
                        help='size of hidden layers for MLP')
    parser.add_argument('-n', '--negative-samples', type=int, default=4,
                        help='number of negative examples per interaction')
    parser.add_argument('-l', '--learning-rate', type=float, default=0.001,
                        help='learning rate for optimizer')
    parser.add_argument('-k', '--topk', type=int, default=10,
                        help='rank for test examples to be considered a hit')
    parser.add_argument('--no-cuda', action='store_true',
                        help='use available GPUs')
    parser.add_argument('--seed', '-s', type=int,
                        help='manually set random seed for torch')
    parser.add_argument('--threshold', '-t', type=float,
                        help='stop training early at threshold')
    parser.add_argument('--valid-negative', type=int, default=999,
                        help='Number of negative samples for each positive test example')
    parser.add_argument('--processes', '-p', type=int, default=1,
                        help='Number of processes for evaluating model')
    parser.add_argument('--workers', '-w', type=int, default=8,
                        help='Number of workers for training DataLoader')
    parser.add_argument('--beta1', '-b1', type=float, default=0.9,
                        help='beta1 for Adam')
    parser.add_argument('--beta2', '-b2', type=float, default=0.999,
                        help='beta1 for Adam')
    parser.add_argument('--eps', type=float, default=1e-8,
                        help='eps for Adam')
    parser.add_argument('--user_scaling', default=1, type=int)
    parser.add_argument('--item_scaling', default=1, type=int)
    parser.add_argument('--cpu_dataloader', action='store_true',
                        help='pre-process data on cpu to save memory')
    parser.add_argument('--random_negatives', action='store_true',
                        help='do not check train negatives for existence in dataset')
    return parser.parse_args()


def val_epoch(model, x, y, dup_mask, real_indices, K, samples_per_user, num_user, output=None,
              epoch=None, loss=None, use_cuda=False):

    start = datetime.now()
    log_2 = math.log(2)

    model.eval()
<<<<<<< HEAD
    hits = torch.tensor(0.)
    ndcg = torch.tensor(0.)
=======
    if use_cuda:
        hits = torch.tensor(0., device='cuda')
        ndcg = torch.tensor(0., device='cuda')
    else:
        hits = torch.tensor(0.)
        ndcg = torch.tensor(0.)
>>>>>>> 6ea2ddd6

    with torch.no_grad():
        for i, (u,n) in enumerate(zip(x,y)):
            if use_cuda: res = model(u.cuda().view(-1), n.cuda().view(-1), sigmoid=True).detach().view(-1,samples_per_user)
            else: res = model(u.cpu().view(-1), n.cpu().view(-1), sigmoid=True).detach().view(-1,samples_per_user)
            # set duplicate results for the same item to -1 before topk
            res[dup_mask[i]] = -1
            out = torch.topk(res,K)[1]
            # topk in pytorch is stable(if not sort)
            # key(item):value(predicetion) pairs are ordered as original key(item) order
            # so we need the first position of real item(stored in real_indices) to check if it is in topk
<<<<<<< HEAD
            ifzero = (out == real_indices[i].cpu().view(-1,1))
=======
            if use_cuda: ifzero = (out == real_indices[i].cuda().view(-1,1))
            else: ifzero = (out == real_indices[i].cpu().view(-1,1))
>>>>>>> 6ea2ddd6
            hits += ifzero.sum()
            ndcg += (log_2 / (torch.nonzero(ifzero)[:,1].view(-1).to(torch.float)+2).log_()).sum()

    mlperf_log.ncf_print(key=mlperf_log.EVAL_SIZE, value={"epoch": epoch, "value": num_user * samples_per_user})
    mlperf_log.ncf_print(key=mlperf_log.EVAL_HP_NUM_USERS, value=num_user)
    mlperf_log.ncf_print(key=mlperf_log.EVAL_HP_NUM_NEG, value=samples_per_user - 1)

    end = datetime.now()

    hits = hits.item()
    ndcg = ndcg.item()

    if output is not None:
        result = OrderedDict()
        result['timestamp'] = datetime.now()
        result['duration'] = end - start
        result['epoch'] = epoch
        result['K'] = K
        result['hit_rate'] = hits/num_user
        result['NDCG'] = ndcg/num_user
        result['loss'] = loss
        utils.save_result(result, output)

    return hits/num_user, ndcg/num_user

def main():

    args = parse_args()
    if args.seed is not None:
        print("Using seed = {}".format(args.seed))
        torch.manual_seed(args.seed)
        np.random.seed(seed=args.seed)

    # Save configuration to file
    config = {k: v for k, v in args.__dict__.items()}
    config['timestamp'] = "{:.0f}".format(datetime.utcnow().timestamp())
    config['local_timestamp'] = str(datetime.now())
    run_dir = "./run/neumf/{}".format(config['timestamp'])
    print("Saving config and results to {}".format(run_dir))
    if not os.path.exists(run_dir) and run_dir != '':
        os.makedirs(run_dir)
    utils.save_config(config, run_dir)

    # Check that GPUs are actually available
    use_cuda = not args.no_cuda and torch.cuda.is_available()
    # Check where to put data loader
    if use_cuda:
        dataloader_device = 'cpu' if args.cpu_dataloader else 'cuda'
    else:
        dataloader_device = 'cpu'

    # more like load trigger timmer now
    mlperf_log.ncf_print(key=mlperf_log.PREPROC_HP_NUM_EVAL, value=args.valid_negative)
    # The default of np.random.choice is replace=True, so does pytorch random_()
    mlperf_log.ncf_print(key=mlperf_log.PREPROC_HP_SAMPLE_EVAL_REPLACEMENT, value=True)
    mlperf_log.ncf_print(key=mlperf_log.INPUT_HP_SAMPLE_TRAIN_REPLACEMENT, value=True)
    mlperf_log.ncf_print(key=mlperf_log.INPUT_STEP_EVAL_NEG_GEN)

    # sync worker before timing.
<<<<<<< HEAD
    # torch.cuda.synchronize()
=======
    if use_cuda:
        torch.cuda.synchronize()
>>>>>>> 6ea2ddd6

    #===========================================================================
    #== The clock starts on loading the preprocessed data. =====================
    #===========================================================================
    mlperf_log.ncf_print(key=mlperf_log.RUN_START)
    run_start_time = time.time()

    print(datetime.now(), "Loading test ratings.")
    test_ratings = [torch.LongTensor()] * args.user_scaling

    for chunk in range(args.user_scaling):
        test_ratings[chunk] = torch.from_numpy(np.load(args.data + '/testx'
                + str(args.user_scaling) + 'x' + str(args.item_scaling)
                + '_' + str(chunk) + '.npz', encoding='bytes')['arr_0'])

    fn_prefix = args.data + '/' + CACHE_FN.format(args.user_scaling, args.item_scaling)
    sampler_cache = fn_prefix + "cached_sampler.pkl"
    pos_users_cache = fn_prefix + "cached_pos_users.pkl"
    pos_items_cache = fn_prefix + "cached_pos_items.pkl"
    nb_items_cache = fn_prefix + "cached_nb_items.pkl"
    print(datetime.now(), "Loading preprocessed sampler.")
    if os.path.exists(args.data):
        print("Using alias file: {}".format(args.data))
        with open(sampler_cache, "rb") as f:
            sampler = pickle.load(f)
        with open(pos_users_cache, 'rb') as f:
            pos_users = pickle.load(f)
        with open(pos_items_cache, 'rb') as f:
            pos_items = pickle.load(f)
        with open(nb_items_cache, 'rb') as f:
            nb_items = pickle.load(f)
    print(datetime.now(), "Alias table loaded.")

    nb_users = len(sampler.num_regions)
    train_users = torch.from_numpy(pos_users).type(torch.LongTensor)
    train_items = torch.from_numpy(pos_items).type(torch.LongTensor)
    del pos_users
    del pos_items
    # 因为是random negatives 后面用不上了
    del sampler

    mlperf_log.ncf_print(key=mlperf_log.INPUT_SIZE, value=len(train_users))
    # produce things not change between epoch
    # mask for filtering duplicates with real sample
    # note: test data is removed before create mask, same as reference
    # create label
    train_label = torch.ones_like(train_users, dtype=torch.float32)
    neg_label = torch.zeros_like(train_label, dtype=torch.float32)
    neg_label = neg_label.repeat(args.negative_samples)
    train_label = torch.cat((train_label,neg_label))
    del neg_label

    test_pos = [l[:,1].reshape(-1,1) for l in test_ratings]
    test_negatives = [torch.LongTensor()] * args.user_scaling
    test_neg_items = [torch.LongTensor()] * args.user_scaling

    print(datetime.now(), "Loading test negatives.")
    for chunk in range(args.user_scaling):
        file_name = (args.data + '/test_negx' + str(args.user_scaling) + 'x'
                + str(args.item_scaling) + '_' + str(chunk) + '.npz')
        raw_data = np.load(file_name, encoding='bytes')
        test_negatives[chunk] = torch.from_numpy(raw_data['arr_0'])
        print(datetime.now(), "Test negative chunk {} of {} loaded ({} users).".format(
              chunk+1, args.user_scaling, test_negatives[chunk].size()))
        test_neg_items[chunk] = test_negatives[chunk][:, 1]
        test_negatives[chunk] = None
    #test_neg_items = [l[:, 1] for l in test_negatives]

    # create items with real sample at last position
    test_items = [torch.cat((a.reshape(-1,args.valid_negative), b), dim=1)
            for a, b in zip(test_neg_items, test_pos)]
    del test_ratings, test_neg_items

    # generate dup mask and real indice for exact same behavior on duplication compare to reference
    # here we need a sort that is stable(keep order of duplicates)
    # this is a version works on integer
    sorted_items, indices = zip(*[torch.sort(l) for l in test_items]) # [1,1,1,2], [3,1,0,2]
    sum_item_indices = [a.float()+b.float()/len(b[0])
            for a, b in zip(sorted_items, indices)] #[1.75,1.25,1.0,2.5]
    indices_order = [torch.sort(l)[1] for l in sum_item_indices] #[2,1,0,3]
    stable_indices = [torch.gather(a, 1, b)
            for a, b in zip(indices, indices_order)] #[0,1,3,2]
    # produce -1 mask
<<<<<<< HEAD
    dup_dup_mask = [(l[:,0:-1] == l[:,1:]) for l in sorted_items]
    dup_mask = [torch.cat((torch.zeros_like(a, dtype=torch.uint8), b),dim=1)
=======
    dup_mask = [(l[:,0:-1] == l[:,1:]) for l in sorted_items]
    # by Linbo Qiao: unit8 --> bool 
    #dup_mask = [torch.cat((torch.zeros_like(a, dtype=torch.uint8), b),dim=1)
    #        for a, b in zip(test_pos, dup_mask)]
    dup_mask = [torch.cat((torch.zeros_like(a, dtype=torch.bool), b),dim=1)
>>>>>>> 6ea2ddd6
            for a, b in zip(test_pos, dup_mask)]
    dup_mask = [torch.gather(a,1,b.sort()[1])
            for a, b in zip(dup_mask, stable_indices)]
    # produce real sample indices to later check in topk
    # by Linbo Qiao: bool --> tenor.unit8
    #sorted_items, indices = zip(*[(a != b).sort()
    #        for a, b in zip(test_items, test_pos)])
    sorted_items, indices = zip(*[torch.tensor((a != b),dtype=torch.uint8).sort()
            for a, b in zip(test_items, test_pos)])
    sum_item_indices = [(a.float()) + (b.float())/len(b[0])
            for a, b in zip(sorted_items, indices)]
    indices_order = [torch.sort(l)[1] for l in sum_item_indices]
    stable_indices = [torch.gather(a, 1, b)
            for a, b in zip(indices, indices_order)]
    real_indices = [l[:, 0] for l in stable_indices]
    del sorted_items, indices, sum_item_indices, indices_order, stable_indices, test_pos

    # For our dataset, test set is identical to user set, so arange() provides
    # all test users.
    test_users = torch.arange(nb_users, dtype=torch.long)
    test_users = test_users[:, None]
    test_users = test_users + torch.zeros(1+args.valid_negative, dtype=torch.long)
    # test_items needs to be of type Long in order to be used in embedding
    test_items = torch.cat(test_items).type(torch.long)

    dup_mask = torch.cat(dup_mask)
    real_indices = torch.cat(real_indices)

    # make pytorch memory behavior more consistent later
    if use_cuda:
        torch.cuda.empty_cache()

    mlperf_log.ncf_print(key=mlperf_log.INPUT_BATCH_SIZE, value=args.batch_size)
    mlperf_log.ncf_print(key=mlperf_log.INPUT_ORDER)  # we shuffled later with randperm

    print(datetime.now(),
        "Data loading done {:.1f} sec. #user={}, #item={}, #train={}, #test={}".format(
          time.time()-run_start_time, nb_users, nb_items, len(train_users), nb_users))

    # Create model
    model = NeuMF(nb_users, nb_items,
                  mf_dim=args.factors, mf_reg=0.,
                  mlp_layer_sizes=args.layers,
                  mlp_layer_regs=[0. for i in args.layers])
    print(model)
    print("{} parameters".format(utils.count_parameters(model)))

    # Save model text description
    with open(os.path.join(run_dir, 'model.txt'), 'w') as file:
        file.write(str(model))

    # Add optimizer and loss to graph
    params = model.parameters()

    optimizer = torch.optim.Adam(params, lr=args.learning_rate, betas=(args.beta1, args.beta2), eps=args.eps)
    criterion = nn.BCEWithLogitsLoss(reduction = 'none') # use torch.mean() with dim later to avoid copy to host
    mlperf_log.ncf_print(key=mlperf_log.OPT_LR, value=args.learning_rate)
    mlperf_log.ncf_print(key=mlperf_log.OPT_NAME, value="Adam")
    mlperf_log.ncf_print(key=mlperf_log.OPT_HP_ADAM_BETA1, value=args.beta1)
    mlperf_log.ncf_print(key=mlperf_log.OPT_HP_ADAM_BETA2, value=args.beta2)
    mlperf_log.ncf_print(key=mlperf_log.OPT_HP_ADAM_EPSILON, value=args.eps)
    mlperf_log.ncf_print(key=mlperf_log.MODEL_HP_LOSS_FN, value=mlperf_log.BCE)

    if use_cuda:
        # Move model and loss to GPU
        model = model.cuda()
        criterion = criterion.cuda()

    local_batch = args.batch_size
    traced_criterion = torch.jit.trace(criterion.forward, (torch.rand(local_batch,1),torch.rand(local_batch,1)))

    # Create files for tracking training
    valid_results_file = os.path.join(run_dir, 'valid_results.csv')

    # Calculate initial Hit Ratio and NDCG
    samples_per_user = test_items.size(1)
    users_per_valid_batch = args.valid_batch_size // samples_per_user

    test_users = test_users.split(users_per_valid_batch)
    test_items = test_items.split(users_per_valid_batch)
    dup_mask = dup_mask.split(users_per_valid_batch)
    real_indices = real_indices.split(users_per_valid_batch)

    hr, ndcg = val_epoch(model, test_users, test_items, dup_mask, real_indices, args.topk, samples_per_user=samples_per_user,
                         num_user=nb_users, use_cuda=use_cuda)
    print('Initial HR@{K} = {hit_rate:.4f}, NDCG@{K} = {ndcg:.4f}'
          .format(K=args.topk, hit_rate=hr, ndcg=ndcg))
    success = False

    # Training
    mlperf_log.ncf_print(key=mlperf_log.TRAIN_LOOP)
    for epoch in range(args.epochs):

        mlperf_log.ncf_print(key=mlperf_log.TRAIN_EPOCH, value=epoch)
        mlperf_log.ncf_print(key=mlperf_log.INPUT_HP_NUM_NEG, value=args.negative_samples)
        mlperf_log.ncf_print(key=mlperf_log.INPUT_STEP_TRAIN_NEG_GEN)
        begin = time.time()

        st = timeit.default_timer()
        # random_negatives 是Ture的，把下面的注释掉
        if args.random_negatives:
            neg_users = train_users.repeat(args.negative_samples)
<<<<<<< HEAD
            neg_items = torch.empty_like(neg_users, dtype=torch.int64).random_(0, nb_items)
        # else:
        #     negatives = generate_negatives(
        #         sampler,
        #         args.negative_samples,
        #         train_users.numpy())
        #     negatives = torch.from_numpy(negatives)
        #     neg_users = negatives[:, 0]
        #     neg_items = negatives[:, 1]
=======
            # by Linbo Qiao: to fix TypeError: random_() received an invalid combination of arguments - got (int, numpy.int64)
            #neg_items = torch.empty_like(neg_users, dtype=torch.int64).random_(0, nb_items)
            neg_items = torch.empty_like(neg_users, dtype=torch.int64).random_(0, torch.tensor(nb_items))
        else:
            negatives = generate_negatives(
                sampler,
                args.negative_samples,
                train_users.numpy())
            negatives = torch.from_numpy(negatives)
            neg_users = negatives[:, 0]
            neg_items = negatives[:, 1]
>>>>>>> 6ea2ddd6

        print("generate_negatives loop time: {:.2f}", timeit.default_timer() - st)

        after_neg_gen = time.time()

        st = timeit.default_timer()
        epoch_users = torch.cat((train_users,neg_users))
        epoch_items = torch.cat((train_items,neg_items))
        del neg_users, neg_items

        # shuffle prepared data and split into batches
        epoch_indices = torch.randperm(len(epoch_users), device=dataloader_device)
        epoch_size = len(epoch_indices)
        epoch_users = epoch_users[epoch_indices]
        epoch_items = epoch_items[epoch_indices]
        epoch_label = train_label[epoch_indices]
        epoch_users_list = epoch_users.split(local_batch)
        epoch_items_list = epoch_items.split(local_batch)
        epoch_label_list = epoch_label.split(local_batch)

        print("shuffle time: {:.2f}", timeit.default_timer() - st)

        # only print progress bar on rank 0
        num_batches = (epoch_size + args.batch_size - 1) // args.batch_size
        qbar = tqdm.tqdm(range(num_batches))
        # handle extremely rare case where last batch size < number of worker
        if len(epoch_users_list) < num_batches:
            print("epoch_size % batch_size < number of worker!")
            exit(1)

        after_shuffle = time.time()

        neg_gen_time = (after_neg_gen - begin)
        shuffle_time = (after_shuffle - after_neg_gen)

        for i in qbar:
            # selecting input from prepared data
<<<<<<< HEAD
            user = epoch_users_list[i].cuda()
            item = epoch_items_list[i].cuda()
            label = epoch_label_list[i].view(-1, 1).cuda()
=======
            if use_cuda:
                user = epoch_users_list[i].cuda()
                item = epoch_items_list[i].cuda()
                label = epoch_label_list[i].view(-1,1).cuda()
            else:
                user = epoch_users_list[i]
                item = epoch_items_list[i]
                label = epoch_label_list[i].view(-1,1)
>>>>>>> 6ea2ddd6

            for p in model.parameters():
                p.grad = None

            outputs = model(user, item)
            loss = traced_criterion(outputs, label).float()
            loss = torch.mean(loss.view(-1), 0)

            loss.backward()
            optimizer.step()

        del epoch_users, epoch_items, epoch_label, epoch_users_list, epoch_items_list, epoch_label_list, user, item, label
        train_time = time.time() - begin
        begin = time.time()

        mlperf_log.ncf_print(key=mlperf_log.EVAL_START, value=epoch)

        hr, ndcg = val_epoch(model, test_users, test_items, dup_mask, real_indices, args.topk, samples_per_user=samples_per_user,
                             num_user=nb_users, output=valid_results_file, epoch=epoch, loss=loss.data.item(), use_cuda=use_cuda)

        val_time = time.time() - begin
        print('Epoch {epoch}: HR@{K} = {hit_rate:.4f}, NDCG@{K} = {ndcg:.4f},'
                ' train_time = {train_time:.2f}, val_time = {val_time:.2f}, loss = {loss:.4f},'
                ' neg_gen: {neg_gen_time:.4f}, shuffle_time: {shuffle_time:.2f}'
              .format(epoch=epoch, K=args.topk, hit_rate=hr,
                      ndcg=ndcg, train_time=train_time,
                      val_time=val_time, loss=loss.data.item(),
                      neg_gen_time=neg_gen_time, shuffle_time=shuffle_time))

        mlperf_log.ncf_print(key=mlperf_log.EVAL_ACCURACY, value={"epoch": epoch, "value": hr})
        mlperf_log.ncf_print(key=mlperf_log.EVAL_TARGET, value=args.threshold)
        mlperf_log.ncf_print(key=mlperf_log.EVAL_STOP, value=epoch)

        if args.threshold is not None:
            if hr >= args.threshold:
                print("Hit threshold of {}".format(args.threshold))
                success = True
                break

    mlperf_log.ncf_print(key=mlperf_log.RUN_STOP, value={"success": success})
    run_stop_time = time.time()
    mlperf_log.ncf_print(key=mlperf_log.RUN_FINAL)

    # easy way of tracking mlperf score
    if success:
        print("mlperf_score", run_stop_time - run_start_time)

if __name__ == '__main__':
    main()<|MERGE_RESOLUTION|>--- conflicted
+++ resolved
@@ -78,17 +78,17 @@
     log_2 = math.log(2)
 
     model.eval()
-<<<<<<< HEAD
+
     hits = torch.tensor(0.)
     ndcg = torch.tensor(0.)
-=======
+
     if use_cuda:
         hits = torch.tensor(0., device='cuda')
         ndcg = torch.tensor(0., device='cuda')
     else:
         hits = torch.tensor(0.)
         ndcg = torch.tensor(0.)
->>>>>>> 6ea2ddd6
+
 
     with torch.no_grad():
         for i, (u,n) in enumerate(zip(x,y)):
@@ -100,12 +100,11 @@
             # topk in pytorch is stable(if not sort)
             # key(item):value(predicetion) pairs are ordered as original key(item) order
             # so we need the first position of real item(stored in real_indices) to check if it is in topk
-<<<<<<< HEAD
-            ifzero = (out == real_indices[i].cpu().view(-1,1))
-=======
+
+
             if use_cuda: ifzero = (out == real_indices[i].cuda().view(-1,1))
             else: ifzero = (out == real_indices[i].cpu().view(-1,1))
->>>>>>> 6ea2ddd6
+
             hits += ifzero.sum()
             ndcg += (log_2 / (torch.nonzero(ifzero)[:,1].view(-1).to(torch.float)+2).log_()).sum()
 
@@ -165,12 +164,9 @@
     mlperf_log.ncf_print(key=mlperf_log.INPUT_STEP_EVAL_NEG_GEN)
 
     # sync worker before timing.
-<<<<<<< HEAD
-    # torch.cuda.synchronize()
-=======
+
     if use_cuda:
         torch.cuda.synchronize()
->>>>>>> 6ea2ddd6
 
     #===========================================================================
     #== The clock starts on loading the preprocessed data. =====================
@@ -254,16 +250,13 @@
     stable_indices = [torch.gather(a, 1, b)
             for a, b in zip(indices, indices_order)] #[0,1,3,2]
     # produce -1 mask
-<<<<<<< HEAD
-    dup_dup_mask = [(l[:,0:-1] == l[:,1:]) for l in sorted_items]
-    dup_mask = [torch.cat((torch.zeros_like(a, dtype=torch.uint8), b),dim=1)
-=======
+
     dup_mask = [(l[:,0:-1] == l[:,1:]) for l in sorted_items]
     # by Linbo Qiao: unit8 --> bool 
     #dup_mask = [torch.cat((torch.zeros_like(a, dtype=torch.uint8), b),dim=1)
     #        for a, b in zip(test_pos, dup_mask)]
     dup_mask = [torch.cat((torch.zeros_like(a, dtype=torch.bool), b),dim=1)
->>>>>>> 6ea2ddd6
+
             for a, b in zip(test_pos, dup_mask)]
     dup_mask = [torch.gather(a,1,b.sort()[1])
             for a, b in zip(dup_mask, stable_indices)]
@@ -366,17 +359,6 @@
         # random_negatives 是Ture的，把下面的注释掉
         if args.random_negatives:
             neg_users = train_users.repeat(args.negative_samples)
-<<<<<<< HEAD
-            neg_items = torch.empty_like(neg_users, dtype=torch.int64).random_(0, nb_items)
-        # else:
-        #     negatives = generate_negatives(
-        #         sampler,
-        #         args.negative_samples,
-        #         train_users.numpy())
-        #     negatives = torch.from_numpy(negatives)
-        #     neg_users = negatives[:, 0]
-        #     neg_items = negatives[:, 1]
-=======
             # by Linbo Qiao: to fix TypeError: random_() received an invalid combination of arguments - got (int, numpy.int64)
             #neg_items = torch.empty_like(neg_users, dtype=torch.int64).random_(0, nb_items)
             neg_items = torch.empty_like(neg_users, dtype=torch.int64).random_(0, torch.tensor(nb_items))
@@ -388,7 +370,7 @@
             negatives = torch.from_numpy(negatives)
             neg_users = negatives[:, 0]
             neg_items = negatives[:, 1]
->>>>>>> 6ea2ddd6
+
 
         print("generate_negatives loop time: {:.2f}", timeit.default_timer() - st)
 
@@ -426,11 +408,7 @@
 
         for i in qbar:
             # selecting input from prepared data
-<<<<<<< HEAD
-            user = epoch_users_list[i].cuda()
-            item = epoch_items_list[i].cuda()
-            label = epoch_label_list[i].view(-1, 1).cuda()
-=======
+
             if use_cuda:
                 user = epoch_users_list[i].cuda()
                 item = epoch_items_list[i].cuda()
@@ -439,7 +417,7 @@
                 user = epoch_users_list[i]
                 item = epoch_items_list[i]
                 label = epoch_label_list[i].view(-1,1)
->>>>>>> 6ea2ddd6
+
 
             for p in model.parameters():
                 p.grad = None
