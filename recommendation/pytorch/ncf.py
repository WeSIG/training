import torch.jit
import os
import math
import time
<<<<<<< HEAD
import timeit
=======
>>>>>>> 69dbe8b8
from datetime import datetime
from collections import OrderedDict
from argparse import ArgumentParser
from alias_generator import AliasSample
import pickle
from convert import generate_negatives
from convert import generate_negatives_flat
from convert import CACHE_FN

import tqdm
import numpy as np
import torch
import torch.nn as nn

import utils
from neumf import NeuMF

from mlperf_compliance import mlperf_log

<<<<<<< HEAD
=======
from negative_sampling import NegativeSampler

>>>>>>> 69dbe8b8
def parse_args():
    parser = ArgumentParser(description="Train a Nerual Collaborative"
                                        " Filtering model")
    parser.add_argument('data', type=str,
                        help='path to test and training data files')
    parser.add_argument('-e', '--epochs', type=int, default=20,
                        help='number of epochs for training')
    parser.add_argument('-b', '--batch-size', type=int, default=256,
                        help='number of examples for each iteration')
    parser.add_argument('--valid-batch-size', type=int, default=2**20,
                        help='number of examples in each validation chunk')
    parser.add_argument('-f', '--factors', type=int, default=8,
                        help='number of predictive factors')
    parser.add_argument('--layers', nargs='+', type=int,
                        default=[64, 32, 16, 8],
                        help='size of hidden layers for MLP')
    parser.add_argument('-n', '--negative-samples', type=int, default=4,
                        help='number of negative examples per interaction')
    parser.add_argument('-l', '--learning-rate', type=float, default=0.001,
                        help='learning rate for optimizer')
    parser.add_argument('-k', '--topk', type=int, default=10,
                        help='rank for test examples to be considered a hit')
    parser.add_argument('--no-cuda', action='store_true',
                        help='use available GPUs')
    parser.add_argument('--seed', '-s', type=int,
                        help='manually set random seed for torch')
    parser.add_argument('--threshold', '-t', type=float,
                        help='stop training early at threshold')
    parser.add_argument('--valid-negative', type=int, default=999,
                        help='Number of negative samples for each positive test example')
    parser.add_argument('--processes', '-p', type=int, default=1,
                        help='Number of processes for evaluating model')
    parser.add_argument('--workers', '-w', type=int, default=8,
                        help='Number of workers for training DataLoader')
    parser.add_argument('--beta1', '-b1', type=float, default=0.9,
                        help='beta1 for Adam')
    parser.add_argument('--beta2', '-b2', type=float, default=0.999,
                        help='beta1 for Adam')
    parser.add_argument('--eps', type=float, default=1e-8,
                        help='eps for Adam')
    parser.add_argument('--user_scaling', default=1, type=int)
    parser.add_argument('--item_scaling', default=1, type=int)
    parser.add_argument('--cpu_dataloader', action='store_true',
                        help='pre-process data on cpu to save memory')
    parser.add_argument('--random_negatives', action='store_true',
                        help='do not check train negatives for existence in dataset')
    return parser.parse_args()


# TODO: val_epoch is not currently supported on cpu
def val_epoch(model, x, y, dup_mask, real_indices, K, samples_per_user, num_user, output=None,
              epoch=None, loss=None):

    start = datetime.now()
    log_2 = math.log(2)

    model.eval()
    hits = torch.tensor(0., device='cuda')
    ndcg = torch.tensor(0., device='cuda')

    with torch.no_grad():
        for i, (u,n) in enumerate(zip(x,y)):
            res = model(u.cuda().view(-1), n.cuda().view(-1), sigmoid=True).detach().view(-1,samples_per_user)
            # set duplicate results for the same item to -1 before topk
            res[dup_mask[i]] = -1
            out = torch.topk(res,K)[1]
            # topk in pytorch is stable(if not sort)
            # key(item):value(predicetion) pairs are ordered as original key(item) order
            # so we need the first position of real item(stored in real_indices) to check if it is in topk
            ifzero = (out == real_indices[i].cuda().view(-1,1))
            hits += ifzero.sum()
            ndcg += (log_2 / (torch.nonzero(ifzero)[:,1].view(-1).to(torch.float)+2).log_()).sum()

    mlperf_log.ncf_print(key=mlperf_log.EVAL_SIZE, value={"epoch": epoch, "value": num_user * samples_per_user})
    mlperf_log.ncf_print(key=mlperf_log.EVAL_HP_NUM_USERS, value=num_user)
    mlperf_log.ncf_print(key=mlperf_log.EVAL_HP_NUM_NEG, value=samples_per_user - 1)

    end = datetime.now()

    hits = hits.item()
    ndcg = ndcg.item()

    if output is not None:
        result = OrderedDict()
        result['timestamp'] = datetime.now()
        result['duration'] = end - start
        result['epoch'] = epoch
        result['K'] = K
        result['hit_rate'] = hits/num_user
        result['NDCG'] = ndcg/num_user
        result['loss'] = loss
        utils.save_result(result, output)

    return hits/num_user, ndcg/num_user


def main():

    args = parse_args()
    if args.seed is not None:
        print("Using seed = {}".format(args.seed))
        torch.manual_seed(args.seed)
        np.random.seed(seed=args.seed)

    # Save configuration to file
    config = {k: v for k, v in args.__dict__.items()}
    config['timestamp'] = "{:.0f}".format(datetime.utcnow().timestamp())
    config['local_timestamp'] = str(datetime.now())
    run_dir = "./run/neumf/{}".format(config['timestamp'])
    print("Saving config and results to {}".format(run_dir))
    if not os.path.exists(run_dir) and run_dir != '':
        os.makedirs(run_dir)
    utils.save_config(config, run_dir)

    # Check that GPUs are actually available
    use_cuda = not args.no_cuda and torch.cuda.is_available()
    # Check where to put data loader
    if use_cuda:
        dataloader_device = 'cpu' if args.cpu_dataloader else 'cuda'
    else:
        dataloader_device = 'cpu'

    # more like load trigger timmer now
    mlperf_log.ncf_print(key=mlperf_log.PREPROC_HP_NUM_EVAL, value=args.valid_negative)
    # The default of np.random.choice is replace=True, so does pytorch random_()
    mlperf_log.ncf_print(key=mlperf_log.PREPROC_HP_SAMPLE_EVAL_REPLACEMENT, value=True)
    mlperf_log.ncf_print(key=mlperf_log.INPUT_HP_SAMPLE_TRAIN_REPLACEMENT, value=True)
    mlperf_log.ncf_print(key=mlperf_log.INPUT_STEP_EVAL_NEG_GEN)

    # sync worker before timing.
    torch.cuda.synchronize()

    #===========================================================================
    #== The clock starts on loading the preprocessed data. =====================
    #===========================================================================
    mlperf_log.ncf_print(key=mlperf_log.RUN_START)
    run_start_time = time.time()

<<<<<<< HEAD
    print(datetime.now(), "Loading test ratings.")
    test_ratings = [torch.LongTensor()] * args.user_scaling

    for chunk in range(args.user_scaling):
=======
    print("New ratings loading...", datetime.now())
    train_ratings = torch.LongTensor()
    test_ratings = [torch.LongTensor()] * args.user_scaling

    for chunk in range(args.user_scaling):
        train_ratings = torch.cat((train_ratings, 
            torch.from_numpy(np.load(args.data + '/trainx' 
                + str(args.user_scaling) + 'x' + str(args.item_scaling) 
                + '_' + str(chunk) + '.npz', encoding='bytes')['arr_0'])))
>>>>>>> 69dbe8b8
        test_ratings[chunk] = torch.from_numpy(np.load(args.data + '/testx' 
                + str(args.user_scaling) + 'x' + str(args.item_scaling) 
                + '_' + str(chunk) + '.npz', encoding='bytes')['arr_0'])
        
<<<<<<< HEAD
    fn_prefix = args.data + '/' + CACHE_FN.format(args.user_scaling, args.item_scaling)
    sampler_cache = fn_prefix + "cached_sampler.pkl"
    print(datetime.now(), "Loading preprocessed sampler.")
    if os.path.exists(args.data):
      print("Using alias file: {}".format(args.data))
      with open(sampler_cache, "rb") as f:
        sampler, pos_users, pos_items, nb_items, _ = pickle.load(f)
    print(datetime.now(), "Alias table loaded.")

    nb_users = len(sampler.num_regions)
    train_users = torch.from_numpy(pos_users).type(torch.LongTensor)
    train_items = torch.from_numpy(pos_items).type(torch.LongTensor)

=======
    print("New ratings loaded.", datetime.now())


    # get input data
    # get dims
    nb_maxs = torch.max(train_ratings, 0)[0]
    nb_users = nb_maxs[0].item()+1
    nb_items = nb_maxs[1].item()+1
    train_users = train_ratings[:,0]
    train_items = train_ratings[:,1]
    del nb_maxs
>>>>>>> 69dbe8b8
    mlperf_log.ncf_print(key=mlperf_log.INPUT_SIZE, value=len(train_users))
    # produce things not change between epoch
    # mask for filtering duplicates with real sample
    # note: test data is removed before create mask, same as reference
    # create label
    train_label = torch.ones_like(train_users, dtype=torch.float32)
    neg_label = torch.zeros_like(train_label, dtype=torch.float32)
    neg_label = neg_label.repeat(args.negative_samples)
    train_label = torch.cat((train_label,neg_label))
    del neg_label

<<<<<<< HEAD
    test_pos = [l[:,1].reshape(-1,1) for l in test_ratings]
    test_negatives = [torch.LongTensor()] * args.user_scaling
    test_neg_items = [torch.LongTensor()] * args.user_scaling
    
    print(datetime.now(), "Loading test negatives.")
    for chunk in range(args.user_scaling):
        file_name = (args.data + '/test_negx' + str(args.user_scaling) + 'x'
                + str(args.item_scaling) + '_' + str(chunk) + '.npz')
        raw_data = np.load(file_name, encoding='bytes')
        if args.user_scaling > 1:
          # Concatenation is required if args.user_scaling > 1
          test_negatives[chunk] = torch.from_numpy(np.concatenate(raw_data.f.arr_0))
        else:
          test_negatives[chunk] = torch.from_numpy(raw_data['arr_0'])

        print(datetime.now(), "Test negative chunk {} of {} loaded ({} users).".format(
              chunk+1, args.user_scaling, test_negatives[chunk].size()))

    test_neg_items = [l[:, 1] for l in test_negatives]

    # create items with real sample at last position
    test_items = [torch.cat((a.reshape(-1,args.valid_negative), b), dim=1)
            for a, b in zip(test_neg_items, test_pos)]
    del test_ratings, test_neg_items
=======
    # produce validation negative sample on GPU
    all_test_users = sum([l.shape[0] for l in test_ratings])

    test_users = [l[:,0] for l in test_ratings]
    test_pos = [l[:,1].reshape(-1,1) for l in test_ratings]

    sampler = NegativeSampler(train_ratings, nb_users, nb_items)
    del train_ratings
    print("Test negatives creating...", datetime.now())

    test_negatives = [torch.LongTensor()] * args.user_scaling
    
    for chunk in range(args.user_scaling):
        file_name = (args.data + '/test_negx' + str(args.user_scaling) + 'x'
                + str(args.item_scaling) + '_' + str(chunk) + '.npz')
        test_negatives[chunk] = torch.from_numpy(np.load(file_name, encoding='bytes')['arr_0'])

    
    print("Test negatives created.", datetime.now())
    test_neg_users = [l[:, 0] for l in test_negatives]
    test_neg_items = [l[:, 1] for l in test_negatives]



    #test_negs = test_negs.cuda()
    # create items with real sample at last position
    test_users = [l.reshape(-1,1).repeat(1,1+args.valid_negative) for l in test_users]
    test_items = [torch.cat((a.reshape(-1,args.valid_negative), b), dim=1)
            for a, b in zip(test_neg_items, test_pos)]
    del test_ratings, test_neg_users, test_neg_items
>>>>>>> 69dbe8b8

    # generate dup mask and real indice for exact same behavior on duplication compare to reference
    # here we need a sort that is stable(keep order of duplicates)
    # this is a version works on integer
    sorted_items, indices = zip(*[torch.sort(l) for l in test_items]) # [1,1,1,2], [3,1,0,2]
    sum_item_indices = [a.float()+b.float()/len(b[0]) 
            for a, b in zip(sorted_items, indices)] #[1.75,1.25,1.0,2.5]
    indices_order = [torch.sort(l)[1] for l in sum_item_indices] #[2,1,0,3]
    stable_indices = [torch.gather(a, 1, b) 
            for a, b in zip(indices, indices_order)] #[0,1,3,2]
    # produce -1 mask
    dup_mask = [(l[:,0:-1] == l[:,1:]) for l in sorted_items]
    dup_mask = [torch.cat((torch.zeros_like(a, dtype=torch.uint8), b),dim=1)
            for a, b in zip(test_pos, dup_mask)]
    dup_mask = [torch.gather(a,1,b.sort()[1])
            for a, b in zip(dup_mask, stable_indices)]
    # produce real sample indices to later check in topk
    sorted_items, indices = zip(*[(a != b).sort()
            for a, b in zip(test_items, test_pos)])
    sum_item_indices = [(a.float()) + (b.float())/len(b[0])
            for a, b in zip(sorted_items, indices)]
    indices_order = [torch.sort(l)[1] for l in sum_item_indices]
    stable_indices = [torch.gather(a, 1, b)
            for a, b in zip(indices, indices_order)]
    real_indices = [l[:, 0] for l in stable_indices]
    del sorted_items, indices, sum_item_indices, indices_order, stable_indices, test_pos

<<<<<<< HEAD
    # For our dataset, test set is identical to user set, so arange() provides
    # all test users.
    test_users = torch.arange(nb_users, dtype=torch.long)
    test_users = test_users[:, None]
    test_users = test_users + torch.zeros(1+args.valid_negative, dtype=torch.long)

    # test_items needs to be cast to Long in order to be used in embedding
    test_items = torch.cat(test_items).type(torch.long)
    #test_items = torch.cat(test_items)
=======
    test_users = torch.cat(test_users)
    test_items = torch.cat(test_items)
>>>>>>> 69dbe8b8
    dup_mask = torch.cat(dup_mask)
    real_indices = torch.cat(real_indices)

    # make pytorch memory behavior more consistent later
    torch.cuda.empty_cache()

    mlperf_log.ncf_print(key=mlperf_log.INPUT_BATCH_SIZE, value=args.batch_size)
    mlperf_log.ncf_print(key=mlperf_log.INPUT_ORDER)  # we shuffled later with randperm

<<<<<<< HEAD
    print(datetime.now(),
        "Data loading done {:.1f} sec. #user={}, #item={}, #train={}, #test={}".format(
          time.time()-run_start_time, nb_users, nb_items, len(train_users), nb_users))
=======
    print('Load data done [%.1f s]. #user=%d, #item=%d, #train=%d, #test=%d'
          % (time.time()-run_start_time, nb_users, nb_items, len(train_users),
             nb_users))
>>>>>>> 69dbe8b8

    # Create model
    model = NeuMF(nb_users, nb_items,
                  mf_dim=args.factors, mf_reg=0.,
                  mlp_layer_sizes=args.layers,
                  mlp_layer_regs=[0. for i in args.layers])
    print(model)
    print("{} parameters".format(utils.count_parameters(model)))

    # Save model text description
    with open(os.path.join(run_dir, 'model.txt'), 'w') as file:
        file.write(str(model))

    # Add optimizer and loss to graph
    params = model.parameters()

    optimizer = torch.optim.Adam(params, lr=args.learning_rate, betas=(args.beta1, args.beta2), eps=args.eps)
    criterion = nn.BCEWithLogitsLoss(reduction = 'none') # use torch.mean() with dim later to avoid copy to host
    mlperf_log.ncf_print(key=mlperf_log.OPT_LR, value=args.learning_rate)
    mlperf_log.ncf_print(key=mlperf_log.OPT_NAME, value="Adam")
    mlperf_log.ncf_print(key=mlperf_log.OPT_HP_ADAM_BETA1, value=args.beta1)
    mlperf_log.ncf_print(key=mlperf_log.OPT_HP_ADAM_BETA2, value=args.beta2)
    mlperf_log.ncf_print(key=mlperf_log.OPT_HP_ADAM_EPSILON, value=args.eps)
    mlperf_log.ncf_print(key=mlperf_log.MODEL_HP_LOSS_FN, value=mlperf_log.BCE)

    if use_cuda:
        # Move model and loss to GPU
        model = model.cuda()
        criterion = criterion.cuda()

    local_batch = args.batch_size
    traced_criterion = torch.jit.trace(criterion.forward, (torch.rand(local_batch,1),torch.rand(local_batch,1)))

    # Create files for tracking training
    valid_results_file = os.path.join(run_dir, 'valid_results.csv')

    # Calculate initial Hit Ratio and NDCG
    samples_per_user = test_items.size(1)
    users_per_valid_batch = args.valid_batch_size // samples_per_user
<<<<<<< HEAD

    test_users = test_users.split(users_per_valid_batch)
    test_items = test_items.split(users_per_valid_batch)
    dup_mask = dup_mask.split(users_per_valid_batch)
    real_indices = real_indices.split(users_per_valid_batch)

    hr, ndcg = val_epoch(model, test_users, test_items, dup_mask, real_indices, args.topk, samples_per_user=samples_per_user,
                         num_user=nb_users)
=======

    test_users = test_users.split(users_per_valid_batch)
    test_items = test_items.split(users_per_valid_batch)
    dup_mask = dup_mask.split(users_per_valid_batch)
    real_indices = real_indices.split(users_per_valid_batch)

    hr, ndcg = val_epoch(model, test_users, test_items, dup_mask, real_indices, args.topk, samples_per_user=samples_per_user,
                         num_user=all_test_users)
>>>>>>> 69dbe8b8
    print('Initial HR@{K} = {hit_rate:.4f}, NDCG@{K} = {ndcg:.4f}'
          .format(K=args.topk, hit_rate=hr, ndcg=ndcg))
    success = False
    mlperf_log.ncf_print(key=mlperf_log.TRAIN_LOOP)
    for epoch in range(args.epochs):

        mlperf_log.ncf_print(key=mlperf_log.TRAIN_EPOCH, value=epoch)
        mlperf_log.ncf_print(key=mlperf_log.INPUT_HP_NUM_NEG, value=args.negative_samples)
        mlperf_log.ncf_print(key=mlperf_log.INPUT_STEP_TRAIN_NEG_GEN)
        begin = time.time()
        
<<<<<<< HEAD
        st = timeit.default_timer()
=======
>>>>>>> 69dbe8b8
        if args.random_negatives:
            neg_users = train_users.repeat(args.negative_samples)
            neg_items = torch.empty_like(neg_users, dtype=torch.int64).random_(0, nb_items)
        else:
<<<<<<< HEAD
            negatives = generate_negatives_flat(
                sampler,
                args.negative_samples,
                train_users.numpy())
            neg_users = train_users.repeat(args.negative_samples)
            neg_items = torch.from_numpy(negatives)

        print("generate_negatives loop time: {:.2f}", timeit.default_timer() - st)

        after_neg_gen = time.time()

        st = timeit.default_timer()
=======
            negatives = sampler.generate_train(args.negative_samples)
            neg_users = negatives[:, 0]
            neg_items = negatives[:, 1]

        after_neg_gen = time.time()

        
>>>>>>> 69dbe8b8
        epoch_users = torch.cat((train_users,neg_users))
        epoch_items = torch.cat((train_items,neg_items))
        del neg_users, neg_items

        # shuffle prepared data and split into batches
        epoch_indices = torch.randperm(len(epoch_users), device=dataloader_device)
        epoch_size = len(epoch_indices)
        epoch_users = epoch_users[epoch_indices]
        epoch_items = epoch_items[epoch_indices]
        epoch_label = train_label[epoch_indices]
        epoch_users_list = epoch_users.split(local_batch)
        epoch_items_list = epoch_items.split(local_batch)
        epoch_label_list = epoch_label.split(local_batch)
<<<<<<< HEAD
        print("shuffle time: {:.2f}", timeit.default_timer() - st)
=======
>>>>>>> 69dbe8b8

        # only print progress bar on rank 0
        num_batches = (epoch_size + args.batch_size - 1) // args.batch_size
        qbar = tqdm.tqdm(range(num_batches))
        # handle extremely rare case where last batch size < number of worker
        if len(epoch_users_list) < num_batches:
            print("epoch_size % batch_size < number of worker!")
            exit(1)
        
        after_shuffle = time.time()
        
        neg_gen_time = (after_neg_gen - begin)
        shuffle_time = (after_shuffle - after_neg_gen)

        for i in qbar:
            # selecting input from prepared data
            user = epoch_users_list[i].cuda()
            item = epoch_items_list[i].cuda()
            label = epoch_label_list[i].view(-1,1).cuda()

            for p in model.parameters():
                p.grad = None

            outputs = model(user, item)
            loss = traced_criterion(outputs, label).float()
            loss = torch.mean(loss.view(-1), 0)

            loss.backward()
            optimizer.step()
       
        del epoch_users, epoch_items, epoch_label, epoch_users_list, epoch_items_list, epoch_label_list, user, item, label
        train_time = time.time() - begin
        begin = time.time()

        mlperf_log.ncf_print(key=mlperf_log.EVAL_START, value=epoch)

        hr, ndcg = val_epoch(model, test_users, test_items, dup_mask, real_indices, args.topk, samples_per_user=samples_per_user,
<<<<<<< HEAD
                             num_user=nb_users, output=valid_results_file, epoch=epoch, loss=loss.data.item())
=======
                             num_user=all_test_users, output=valid_results_file, epoch=epoch, loss=loss.data.item())
>>>>>>> 69dbe8b8

        val_time = time.time() - begin
        print('Epoch {epoch}: HR@{K} = {hit_rate:.4f}, NDCG@{K} = {ndcg:.4f},'
                ' train_time = {train_time:.2f}, val_time = {val_time:.2f}, loss = {loss:.4f},'
                ' neg_gen: {neg_gen_time:.4f}, shuffle_time: {shuffle_time:.2f}'
              .format(epoch=epoch, K=args.topk, hit_rate=hr,
                      ndcg=ndcg, train_time=train_time,
                      val_time=val_time, loss=loss.data.item(),
                      neg_gen_time=neg_gen_time, shuffle_time=shuffle_time))

        mlperf_log.ncf_print(key=mlperf_log.EVAL_ACCURACY, value={"epoch": epoch, "value": hr})
        mlperf_log.ncf_print(key=mlperf_log.EVAL_TARGET, value=args.threshold)
        mlperf_log.ncf_print(key=mlperf_log.EVAL_STOP, value=epoch)

        if args.threshold is not None:
            if hr >= args.threshold:
                print("Hit threshold of {}".format(args.threshold))
                success = True
                break

    mlperf_log.ncf_print(key=mlperf_log.RUN_STOP, value={"success": success})
    run_stop_time = time.time()
    mlperf_log.ncf_print(key=mlperf_log.RUN_FINAL)

    # easy way of tracking mlperf score
    if success:
        print("mlperf_score", run_stop_time - run_start_time)

if __name__ == '__main__':
    main()<|MERGE_RESOLUTION|>--- conflicted
+++ resolved
@@ -2,10 +2,7 @@
 import os
 import math
 import time
-<<<<<<< HEAD
 import timeit
-=======
->>>>>>> 69dbe8b8
 from datetime import datetime
 from collections import OrderedDict
 from argparse import ArgumentParser
@@ -25,11 +22,6 @@
 
 from mlperf_compliance import mlperf_log
 
-<<<<<<< HEAD
-=======
-from negative_sampling import NegativeSampler
-
->>>>>>> 69dbe8b8
 def parse_args():
     parser = ArgumentParser(description="Train a Nerual Collaborative"
                                         " Filtering model")
@@ -168,27 +160,14 @@
     mlperf_log.ncf_print(key=mlperf_log.RUN_START)
     run_start_time = time.time()
 
-<<<<<<< HEAD
     print(datetime.now(), "Loading test ratings.")
     test_ratings = [torch.LongTensor()] * args.user_scaling
 
     for chunk in range(args.user_scaling):
-=======
-    print("New ratings loading...", datetime.now())
-    train_ratings = torch.LongTensor()
-    test_ratings = [torch.LongTensor()] * args.user_scaling
-
-    for chunk in range(args.user_scaling):
-        train_ratings = torch.cat((train_ratings, 
-            torch.from_numpy(np.load(args.data + '/trainx' 
-                + str(args.user_scaling) + 'x' + str(args.item_scaling) 
-                + '_' + str(chunk) + '.npz', encoding='bytes')['arr_0'])))
->>>>>>> 69dbe8b8
         test_ratings[chunk] = torch.from_numpy(np.load(args.data + '/testx' 
                 + str(args.user_scaling) + 'x' + str(args.item_scaling) 
                 + '_' + str(chunk) + '.npz', encoding='bytes')['arr_0'])
         
-<<<<<<< HEAD
     fn_prefix = args.data + '/' + CACHE_FN.format(args.user_scaling, args.item_scaling)
     sampler_cache = fn_prefix + "cached_sampler.pkl"
     print(datetime.now(), "Loading preprocessed sampler.")
@@ -202,19 +181,6 @@
     train_users = torch.from_numpy(pos_users).type(torch.LongTensor)
     train_items = torch.from_numpy(pos_items).type(torch.LongTensor)
 
-=======
-    print("New ratings loaded.", datetime.now())
-
-
-    # get input data
-    # get dims
-    nb_maxs = torch.max(train_ratings, 0)[0]
-    nb_users = nb_maxs[0].item()+1
-    nb_items = nb_maxs[1].item()+1
-    train_users = train_ratings[:,0]
-    train_items = train_ratings[:,1]
-    del nb_maxs
->>>>>>> 69dbe8b8
     mlperf_log.ncf_print(key=mlperf_log.INPUT_SIZE, value=len(train_users))
     # produce things not change between epoch
     # mask for filtering duplicates with real sample
@@ -226,7 +192,6 @@
     train_label = torch.cat((train_label,neg_label))
     del neg_label
 
-<<<<<<< HEAD
     test_pos = [l[:,1].reshape(-1,1) for l in test_ratings]
     test_negatives = [torch.LongTensor()] * args.user_scaling
     test_neg_items = [torch.LongTensor()] * args.user_scaling
@@ -251,38 +216,6 @@
     test_items = [torch.cat((a.reshape(-1,args.valid_negative), b), dim=1)
             for a, b in zip(test_neg_items, test_pos)]
     del test_ratings, test_neg_items
-=======
-    # produce validation negative sample on GPU
-    all_test_users = sum([l.shape[0] for l in test_ratings])
-
-    test_users = [l[:,0] for l in test_ratings]
-    test_pos = [l[:,1].reshape(-1,1) for l in test_ratings]
-
-    sampler = NegativeSampler(train_ratings, nb_users, nb_items)
-    del train_ratings
-    print("Test negatives creating...", datetime.now())
-
-    test_negatives = [torch.LongTensor()] * args.user_scaling
-    
-    for chunk in range(args.user_scaling):
-        file_name = (args.data + '/test_negx' + str(args.user_scaling) + 'x'
-                + str(args.item_scaling) + '_' + str(chunk) + '.npz')
-        test_negatives[chunk] = torch.from_numpy(np.load(file_name, encoding='bytes')['arr_0'])
-
-    
-    print("Test negatives created.", datetime.now())
-    test_neg_users = [l[:, 0] for l in test_negatives]
-    test_neg_items = [l[:, 1] for l in test_negatives]
-
-
-
-    #test_negs = test_negs.cuda()
-    # create items with real sample at last position
-    test_users = [l.reshape(-1,1).repeat(1,1+args.valid_negative) for l in test_users]
-    test_items = [torch.cat((a.reshape(-1,args.valid_negative), b), dim=1)
-            for a, b in zip(test_neg_items, test_pos)]
-    del test_ratings, test_neg_users, test_neg_items
->>>>>>> 69dbe8b8
 
     # generate dup mask and real indice for exact same behavior on duplication compare to reference
     # here we need a sort that is stable(keep order of duplicates)
@@ -310,20 +243,14 @@
     real_indices = [l[:, 0] for l in stable_indices]
     del sorted_items, indices, sum_item_indices, indices_order, stable_indices, test_pos
 
-<<<<<<< HEAD
     # For our dataset, test set is identical to user set, so arange() provides
     # all test users.
     test_users = torch.arange(nb_users, dtype=torch.long)
     test_users = test_users[:, None]
     test_users = test_users + torch.zeros(1+args.valid_negative, dtype=torch.long)
-
-    # test_items needs to be cast to Long in order to be used in embedding
+    # test_items needs to be of type Long in order to be used in embedding
     test_items = torch.cat(test_items).type(torch.long)
-    #test_items = torch.cat(test_items)
-=======
-    test_users = torch.cat(test_users)
-    test_items = torch.cat(test_items)
->>>>>>> 69dbe8b8
+
     dup_mask = torch.cat(dup_mask)
     real_indices = torch.cat(real_indices)
 
@@ -333,15 +260,9 @@
     mlperf_log.ncf_print(key=mlperf_log.INPUT_BATCH_SIZE, value=args.batch_size)
     mlperf_log.ncf_print(key=mlperf_log.INPUT_ORDER)  # we shuffled later with randperm
 
-<<<<<<< HEAD
     print(datetime.now(),
         "Data loading done {:.1f} sec. #user={}, #item={}, #train={}, #test={}".format(
           time.time()-run_start_time, nb_users, nb_items, len(train_users), nb_users))
-=======
-    print('Load data done [%.1f s]. #user=%d, #item=%d, #train=%d, #test=%d'
-          % (time.time()-run_start_time, nb_users, nb_items, len(train_users),
-             nb_users))
->>>>>>> 69dbe8b8
 
     # Create model
     model = NeuMF(nb_users, nb_items,
@@ -381,7 +302,6 @@
     # Calculate initial Hit Ratio and NDCG
     samples_per_user = test_items.size(1)
     users_per_valid_batch = args.valid_batch_size // samples_per_user
-<<<<<<< HEAD
 
     test_users = test_users.split(users_per_valid_batch)
     test_items = test_items.split(users_per_valid_batch)
@@ -390,16 +310,6 @@
 
     hr, ndcg = val_epoch(model, test_users, test_items, dup_mask, real_indices, args.topk, samples_per_user=samples_per_user,
                          num_user=nb_users)
-=======
-
-    test_users = test_users.split(users_per_valid_batch)
-    test_items = test_items.split(users_per_valid_batch)
-    dup_mask = dup_mask.split(users_per_valid_batch)
-    real_indices = real_indices.split(users_per_valid_batch)
-
-    hr, ndcg = val_epoch(model, test_users, test_items, dup_mask, real_indices, args.topk, samples_per_user=samples_per_user,
-                         num_user=all_test_users)
->>>>>>> 69dbe8b8
     print('Initial HR@{K} = {hit_rate:.4f}, NDCG@{K} = {ndcg:.4f}'
           .format(K=args.topk, hit_rate=hr, ndcg=ndcg))
     success = False
@@ -411,15 +321,11 @@
         mlperf_log.ncf_print(key=mlperf_log.INPUT_STEP_TRAIN_NEG_GEN)
         begin = time.time()
         
-<<<<<<< HEAD
         st = timeit.default_timer()
-=======
->>>>>>> 69dbe8b8
         if args.random_negatives:
             neg_users = train_users.repeat(args.negative_samples)
             neg_items = torch.empty_like(neg_users, dtype=torch.int64).random_(0, nb_items)
         else:
-<<<<<<< HEAD
             negatives = generate_negatives_flat(
                 sampler,
                 args.negative_samples,
@@ -432,15 +338,6 @@
         after_neg_gen = time.time()
 
         st = timeit.default_timer()
-=======
-            negatives = sampler.generate_train(args.negative_samples)
-            neg_users = negatives[:, 0]
-            neg_items = negatives[:, 1]
-
-        after_neg_gen = time.time()
-
-        
->>>>>>> 69dbe8b8
         epoch_users = torch.cat((train_users,neg_users))
         epoch_items = torch.cat((train_items,neg_items))
         del neg_users, neg_items
@@ -454,10 +351,8 @@
         epoch_users_list = epoch_users.split(local_batch)
         epoch_items_list = epoch_items.split(local_batch)
         epoch_label_list = epoch_label.split(local_batch)
-<<<<<<< HEAD
+
         print("shuffle time: {:.2f}", timeit.default_timer() - st)
-=======
->>>>>>> 69dbe8b8
 
         # only print progress bar on rank 0
         num_batches = (epoch_size + args.batch_size - 1) // args.batch_size
@@ -495,11 +390,7 @@
         mlperf_log.ncf_print(key=mlperf_log.EVAL_START, value=epoch)
 
         hr, ndcg = val_epoch(model, test_users, test_items, dup_mask, real_indices, args.topk, samples_per_user=samples_per_user,
-<<<<<<< HEAD
                              num_user=nb_users, output=valid_results_file, epoch=epoch, loss=loss.data.item())
-=======
-                             num_user=all_test_users, output=valid_results_file, epoch=epoch, loss=loss.data.item())
->>>>>>> 69dbe8b8
 
         val_time = time.time() - begin
         print('Epoch {epoch}: HR@{K} = {hit_rate:.4f}, NDCG@{K} = {ndcg:.4f},'
