#!/bin/bash
set -e

# runs benchmark and reports time to convergence
# to use the script:
#   run_and_time.sh <random seed 1-5>

<<<<<<< HEAD
THRESHOLD=0.635
BASEDIR='/data/cache'
=======
THRESHOLD=1.0
BASEDIR='/home/linbo/workspace/Datasets/MovieLens/'
>>>>>>> 6ea2ddd6
DATASET=${DATASET:-ml-20m}

# Get command line seed
seed=${1:-1}

# Get the multipliers for expanding the dataset
USER_MUL=${USER_MUL:-16}
ITEM_MUL=${ITEM_MUL:-32}

DATASET_DIR=${BASEDIR}/${DATASET}x${USER_MUL}x${ITEM_MUL}

if [ -d ${DATASET_DIR} ]
then
    # start timing
    start=$(date +%s)
    start_fmt=$(date +%Y-%m-%d\ %r)
    echo "STARTING TIMING RUN AT $start_fmt"

	python ncf.py ${DATASET_DIR} \
        -l 0.0002 \
        -b 65536 \
        --layers 256 256 128 64 \
        -f 64 \
		--seed $seed \
        --threshold $THRESHOLD \
        --user_scaling ${USER_MUL} \
        --item_scaling ${ITEM_MUL} \
        --cpu_dataloader \
        --random_negatives

	# end timing
	end=$(date +%s)
	end_fmt=$(date +%Y-%m-%d\ %r)
	echo "ENDING TIMING RUN AT $end_fmt"


	# report result
	result=$(( $end - $start ))
	result_name="recommendation"


	echo "RESULT,$result_name,$seed,$result,$USER,$start_fmt"
else
	echo "Directory ${DATASET_DIR} does not exist"
fi




<|MERGE_RESOLUTION|>--- conflicted
+++ resolved
@@ -5,13 +5,9 @@
 # to use the script:
 #   run_and_time.sh <random seed 1-5>
 
-<<<<<<< HEAD
 THRESHOLD=0.635
 BASEDIR='/data/cache'
-=======
-THRESHOLD=1.0
-BASEDIR='/home/linbo/workspace/Datasets/MovieLens/'
->>>>>>> 6ea2ddd6
+
 DATASET=${DATASET:-ml-20m}
 
 # Get command line seed
